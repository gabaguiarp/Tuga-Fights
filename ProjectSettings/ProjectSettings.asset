%YAML 1.1
%TAG !u! tag:unity3d.com,2011:
--- !u!129 &1
PlayerSettings:
  m_ObjectHideFlags: 0
  serializedVersion: 26
  productGUID: fedad2021086ec045a9a3b4103be221d
  AndroidProfiler: 0
  AndroidFilterTouchesWhenObscured: 0
  AndroidEnableSustainedPerformanceMode: 0
  defaultScreenOrientation: 4
  targetDevice: 2
  useOnDemandResources: 0
  accelerometerFrequency: 60
  companyName: PlayHouse Games
  productName: Tuga Fights
  defaultCursor: {fileID: 0}
  cursorHotspot: {x: 0, y: 0}
  m_SplashScreenBackgroundColor: {r: 0.13725491, g: 0.12156863, b: 0.1254902, a: 1}
  m_ShowUnitySplashScreen: 1
  m_ShowUnitySplashLogo: 1
  m_SplashScreenOverlayOpacity: 1
  m_SplashScreenAnimation: 0
  m_SplashScreenLogoStyle: 1
  m_SplashScreenDrawMode: 1
  m_SplashScreenBackgroundAnimationZoom: 1
  m_SplashScreenLogoAnimationZoom: 1
  m_SplashScreenBackgroundLandscapeAspect: 1
  m_SplashScreenBackgroundPortraitAspect: 1
  m_SplashScreenBackgroundLandscapeUvs:
    serializedVersion: 2
    x: 0
    y: 0
    width: 1
    height: 1
  m_SplashScreenBackgroundPortraitUvs:
    serializedVersion: 2
    x: 0
    y: 0
    width: 1
    height: 1
  m_SplashScreenLogos:
  - logo: {fileID: 10404, guid: 0000000000000000e000000000000000, type: 0}
    duration: 2
  m_VirtualRealitySplashScreen: {fileID: 0}
  m_HolographicTrackingLossScreen: {fileID: 0}
  defaultScreenWidth: 1280
  defaultScreenHeight: 720
  defaultScreenWidthWeb: 960
  defaultScreenHeightWeb: 600
  m_StereoRenderingPath: 0
  m_ActiveColorSpace: 0
  unsupportedMSAAFallback: 0
  m_SpriteBatchVertexThreshold: 300
  m_MTRendering: 1
  mipStripping: 0
  numberOfMipsStripped: 0
  numberOfMipsStrippedPerMipmapLimitGroup: {}
  m_StackTraceTypes: 010000000100000001000000010000000100000001000000
  iosShowActivityIndicatorOnLoading: -1
  androidShowActivityIndicatorOnLoading: -1
  iosUseCustomAppBackgroundBehavior: 0
  allowedAutorotateToPortrait: 0
  allowedAutorotateToPortraitUpsideDown: 0
  allowedAutorotateToLandscapeRight: 1
  allowedAutorotateToLandscapeLeft: 1
  useOSAutorotation: 1
  use32BitDisplayBuffer: 1
  preserveFramebufferAlpha: 0
  disableDepthAndStencilBuffers: 0
  androidStartInFullscreen: 1
  androidRenderOutsideSafeArea: 1
  androidUseSwappy: 1
  androidBlitType: 2
  androidResizableWindow: 0
  androidDefaultWindowWidth: 1920
  androidDefaultWindowHeight: 1080
  androidMinimumWindowWidth: 400
  androidMinimumWindowHeight: 300
  androidFullscreenMode: 1
  androidAutoRotationBehavior: 1
  defaultIsNativeResolution: 1
  macRetinaSupport: 1
  runInBackground: 0
  captureSingleScreen: 0
  muteOtherAudioSources: 0
  Prepare IOS For Recording: 0
  Force IOS Speakers When Recording: 0
  deferSystemGesturesMode: 0
  hideHomeButton: 0
  submitAnalytics: 1
  usePlayerLog: 1
  dedicatedServerOptimizations: 0
  bakeCollisionMeshes: 0
  forceSingleInstance: 1
  useFlipModelSwapchain: 1
  resizableWindow: 0
  useMacAppStoreValidation: 0
  macAppStoreCategory: public.app-category.games
  gpuSkinning: 0
  xboxPIXTextureCapture: 0
  xboxEnableAvatar: 0
  xboxEnableKinect: 0
  xboxEnableKinectAutoTracking: 0
  xboxEnableFitness: 0
  visibleInBackground: 1
  allowFullscreenSwitch: 1
  fullscreenMode: 3
  xboxSpeechDB: 0
  xboxEnableHeadOrientation: 0
  xboxEnableGuest: 0
  xboxEnablePIXSampling: 0
  metalFramebufferOnly: 0
  xboxOneResolution: 0
  xboxOneSResolution: 0
  xboxOneXResolution: 3
  xboxOneMonoLoggingLevel: 0
  xboxOneLoggingLevel: 1
  xboxOneDisableEsram: 0
  xboxOneEnableTypeOptimization: 0
  xboxOnePresentImmediateThreshold: 0
  switchQueueCommandMemory: 1048576
  switchQueueControlMemory: 16384
  switchQueueComputeMemory: 262144
  switchNVNShaderPoolsGranularity: 33554432
  switchNVNDefaultPoolsGranularity: 16777216
  switchNVNOtherPoolsGranularity: 16777216
  switchGpuScratchPoolGranularity: 2097152
  switchAllowGpuScratchShrinking: 0
  switchNVNMaxPublicTextureIDCount: 0
  switchNVNMaxPublicSamplerIDCount: 0
  switchNVNGraphicsFirmwareMemory: 32
  switchMaxWorkerMultiple: 8
  stadiaPresentMode: 0
  stadiaTargetFramerate: 0
  vulkanNumSwapchainBuffers: 3
  vulkanEnableSetSRGBWrite: 0
  vulkanEnablePreTransform: 0
  vulkanEnableLateAcquireNextImage: 0
  vulkanEnableCommandBufferRecycling: 1
  loadStoreDebugModeEnabled: 0
  visionOSBundleVersion: 1.0
  tvOSBundleVersion: 1.0
<<<<<<< HEAD
  bundleVersion: 1.1.0-alpha
=======
  bundleVersion: 1.0.5-pre-alpha
>>>>>>> e12ff22e
  preloadedAssets:
  - {fileID: 11400000, guid: 36bd00edb97d5764c9e2bf1b24d1a9e7, type: 2}
  metroInputSource: 0
  wsaTransparentSwapchain: 0
  m_HolographicPauseOnTrackingLoss: 1
  xboxOneDisableKinectGpuReservation: 1
  xboxOneEnable7thCore: 1
  vrSettings:
    enable360StereoCapture: 0
  isWsaHolographicRemotingEnabled: 0
  enableFrameTimingStats: 0
  enableOpenGLProfilerGPURecorders: 1
  allowHDRDisplaySupport: 0
  useHDRDisplay: 0
  hdrBitDepth: 0
  m_ColorGamuts: 00000000
  targetPixelDensity: 30
  resolutionScalingMode: 0
  resetResolutionOnWindowResize: 0
  androidSupportedAspectRatio: 1
  androidMaxAspectRatio: 2.1
  applicationIdentifier:
    Android: com.playhousegames.tugafights
    Lumin: com.DefaultCompany.com.unity.template.mobile2D
    Standalone: com.DefaultCompany.com.unity.template.mobile2D
    iPhone: com.DefaultCompany.com.unity.template.mobile2D
    tvOS: com.DefaultCompany.com.unity.template.mobile2D
  buildNumber:
    Standalone: 0
    VisionOS: 0
    iPhone: 0
    tvOS: 0
  overrideDefaultApplicationIdentifier: 1
  AndroidBundleVersionCode: 20
  AndroidMinSdkVersion: 22
  AndroidTargetSdkVersion: 33
  AndroidPreferredInstallLocation: 1
  aotOptions: 
  stripEngineCode: 1
  iPhoneStrippingLevel: 0
  iPhoneScriptCallOptimization: 0
  ForceInternetPermission: 0
  ForceSDCardPermission: 0
  CreateWallpaper: 0
  APKExpansionFiles: 0
  keepLoadedShadersAlive: 0
  StripUnusedMeshComponents: 0
  strictShaderVariantMatching: 0
  VertexChannelCompressionMask: 4054
  iPhoneSdkVersion: 988
  iOSTargetOSVersionString: 12.0
  tvOSSdkVersion: 0
  tvOSRequireExtendedGameController: 0
  tvOSTargetOSVersionString: 12.0
  VisionOSSdkVersion: 0
  VisionOSTargetOSVersionString: 1.0
  uIPrerenderedIcon: 0
  uIRequiresPersistentWiFi: 0
  uIRequiresFullScreen: 1
  uIStatusBarHidden: 1
  uIExitOnSuspend: 0
  uIStatusBarStyle: 0
  appleTVSplashScreen: {fileID: 0}
  appleTVSplashScreen2x: {fileID: 0}
  tvOSSmallIconLayers: []
  tvOSSmallIconLayers2x: []
  tvOSLargeIconLayers: []
  tvOSLargeIconLayers2x: []
  tvOSTopShelfImageLayers: []
  tvOSTopShelfImageLayers2x: []
  tvOSTopShelfImageWideLayers: []
  tvOSTopShelfImageWideLayers2x: []
  iOSLaunchScreenType: 0
  iOSLaunchScreenPortrait: {fileID: 0}
  iOSLaunchScreenLandscape: {fileID: 0}
  iOSLaunchScreenBackgroundColor:
    serializedVersion: 2
    rgba: 0
  iOSLaunchScreenFillPct: 100
  iOSLaunchScreenSize: 100
  iOSLaunchScreenCustomXibPath: 
  iOSLaunchScreeniPadType: 0
  iOSLaunchScreeniPadImage: {fileID: 0}
  iOSLaunchScreeniPadBackgroundColor:
    serializedVersion: 2
    rgba: 0
  iOSLaunchScreeniPadFillPct: 100
  iOSLaunchScreeniPadSize: 100
  iOSLaunchScreeniPadCustomXibPath: 
  iOSLaunchScreenCustomStoryboardPath: 
  iOSLaunchScreeniPadCustomStoryboardPath: 
  iOSDeviceRequirements: []
  iOSURLSchemes: []
  macOSURLSchemes: []
  iOSBackgroundModes: 0
  iOSMetalForceHardShadows: 0
  metalEditorSupport: 1
  metalAPIValidation: 1
  iOSRenderExtraFrameOnPause: 0
  iosCopyPluginsCodeInsteadOfSymlink: 0
  appleDeveloperTeamID: 
  iOSManualSigningProvisioningProfileID: 
  tvOSManualSigningProvisioningProfileID: 
  VisionOSManualSigningProvisioningProfileID: 
  iOSManualSigningProvisioningProfileType: 0
  tvOSManualSigningProvisioningProfileType: 0
  VisionOSManualSigningProvisioningProfileType: 0
  appleEnableAutomaticSigning: 0
  iOSRequireARKit: 0
  iOSAutomaticallyDetectAndAddCapabilities: 1
  appleEnableProMotion: 0
  shaderPrecisionModel: 0
  clonedFromGUID: f918f204a65eb664ba9e5b39d533ff8e
  templatePackageId: com.unity.template.mobile2d@1.0.2
  templateDefaultScene: Assets/Scenes/SampleScene.unity
  useCustomMainManifest: 1
  useCustomLauncherManifest: 0
  useCustomMainGradleTemplate: 0
  useCustomLauncherGradleManifest: 0
  useCustomBaseGradleTemplate: 0
  useCustomGradlePropertiesTemplate: 0
  useCustomGradleSettingsTemplate: 0
  useCustomProguardFile: 0
  AndroidTargetArchitectures: 3
  AndroidTargetDevices: 0
  AndroidSplashScreenScale: 0
  androidSplashScreen: {fileID: 2800000, guid: 8bad945a7d5ed334ca788dd5501bc027, type: 3}
  AndroidKeystoreName: '{inproject}: Resources/playhousegames.keystore'
  AndroidKeyaliasName: playhousegames
  AndroidEnableArmv9SecurityFeatures: 0
  AndroidBuildApkPerCpuArchitecture: 0
  AndroidTVCompatibility: 0
  AndroidIsGame: 1
  AndroidEnableTango: 0
  androidEnableBanner: 1
  androidUseLowAccuracyLocation: 0
  androidUseCustomKeystore: 1
  m_AndroidBanners:
  - width: 320
    height: 180
    banner: {fileID: 0}
  androidGamepadSupportLevel: 0
  chromeosInputEmulation: 1
  AndroidMinifyRelease: 0
  AndroidMinifyDebug: 0
  AndroidValidateAppBundleSize: 1
  AndroidAppBundleSizeToValidate: 150
  m_BuildTargetIcons:
  - m_BuildTarget: 
    m_Icons:
    - serializedVersion: 2
      m_Icon: {fileID: 2800000, guid: 643602f62c356684eb750ed14a76987b, type: 3}
      m_Width: 128
      m_Height: 128
      m_Kind: 0
  m_BuildTargetPlatformIcons:
  - m_BuildTarget: Android
    m_Icons:
    - m_Textures: []
      m_Width: 192
      m_Height: 192
      m_Kind: 1
      m_SubKind: 
    - m_Textures: []
      m_Width: 144
      m_Height: 144
      m_Kind: 1
      m_SubKind: 
    - m_Textures: []
      m_Width: 96
      m_Height: 96
      m_Kind: 1
      m_SubKind: 
    - m_Textures: []
      m_Width: 72
      m_Height: 72
      m_Kind: 1
      m_SubKind: 
    - m_Textures: []
      m_Width: 48
      m_Height: 48
      m_Kind: 1
      m_SubKind: 
    - m_Textures: []
      m_Width: 36
      m_Height: 36
      m_Kind: 1
      m_SubKind: 
    - m_Textures: []
      m_Width: 192
      m_Height: 192
      m_Kind: 0
      m_SubKind: 
    - m_Textures: []
      m_Width: 144
      m_Height: 144
      m_Kind: 0
      m_SubKind: 
    - m_Textures: []
      m_Width: 96
      m_Height: 96
      m_Kind: 0
      m_SubKind: 
    - m_Textures: []
      m_Width: 72
      m_Height: 72
      m_Kind: 0
      m_SubKind: 
    - m_Textures: []
      m_Width: 48
      m_Height: 48
      m_Kind: 0
      m_SubKind: 
    - m_Textures: []
      m_Width: 36
      m_Height: 36
      m_Kind: 0
      m_SubKind: 
    - m_Textures:
      - {fileID: 2800000, guid: b8cfd50c8866e274387f492b953b3612, type: 3}
      - {fileID: 2800000, guid: 71f53824a4cc75e41bc0147fc346cdf5, type: 3}
      m_Width: 432
      m_Height: 432
      m_Kind: 2
      m_SubKind: 
    - m_Textures: []
      m_Width: 324
      m_Height: 324
      m_Kind: 2
      m_SubKind: 
    - m_Textures: []
      m_Width: 216
      m_Height: 216
      m_Kind: 2
      m_SubKind: 
    - m_Textures: []
      m_Width: 162
      m_Height: 162
      m_Kind: 2
      m_SubKind: 
    - m_Textures: []
      m_Width: 108
      m_Height: 108
      m_Kind: 2
      m_SubKind: 
    - m_Textures: []
      m_Width: 81
      m_Height: 81
      m_Kind: 2
      m_SubKind: 
  m_BuildTargetBatching: []
  m_BuildTargetShaderSettings: []
  m_BuildTargetGraphicsJobs:
  - m_BuildTarget: MacStandaloneSupport
    m_GraphicsJobs: 0
  - m_BuildTarget: Switch
    m_GraphicsJobs: 0
  - m_BuildTarget: MetroSupport
    m_GraphicsJobs: 0
  - m_BuildTarget: AppleTVSupport
    m_GraphicsJobs: 0
  - m_BuildTarget: BJMSupport
    m_GraphicsJobs: 0
  - m_BuildTarget: LinuxStandaloneSupport
    m_GraphicsJobs: 0
  - m_BuildTarget: PS4Player
    m_GraphicsJobs: 0
  - m_BuildTarget: iOSSupport
    m_GraphicsJobs: 0
  - m_BuildTarget: WindowsStandaloneSupport
    m_GraphicsJobs: 0
  - m_BuildTarget: XboxOnePlayer
    m_GraphicsJobs: 0
  - m_BuildTarget: LuminSupport
    m_GraphicsJobs: 0
  - m_BuildTarget: AndroidPlayer
    m_GraphicsJobs: 0
  - m_BuildTarget: WebGLSupport
    m_GraphicsJobs: 0
  m_BuildTargetGraphicsJobMode: []
  m_BuildTargetGraphicsAPIs:
  - m_BuildTarget: AndroidPlayer
    m_APIs: 150000000b000000
    m_Automatic: 1
  - m_BuildTarget: iOSSupport
    m_APIs: 10000000
    m_Automatic: 1
  m_BuildTargetVRSettings: []
  m_DefaultShaderChunkSizeInMB: 16
  m_DefaultShaderChunkCount: 0
  openGLRequireES31: 0
  openGLRequireES31AEP: 0
  openGLRequireES32: 0
  m_TemplateCustomTags: {}
  mobileMTRendering:
    Android: 1
    iPhone: 1
    tvOS: 1
  m_BuildTargetGroupLightmapEncodingQuality: []
  m_BuildTargetGroupHDRCubemapEncodingQuality: []
  m_BuildTargetGroupLightmapSettings: []
  m_BuildTargetGroupLoadStoreDebugModeSettings: []
  m_BuildTargetNormalMapEncoding: []
  m_BuildTargetDefaultTextureCompressionFormat: []
  playModeTestRunnerEnabled: 0
  runPlayModeTestAsEditModeTest: 0
  actionOnDotNetUnhandledException: 1
  enableInternalProfiler: 0
  logObjCUncaughtExceptions: 1
  enableCrashReportAPI: 0
  cameraUsageDescription: 
  locationUsageDescription: 
  microphoneUsageDescription: 
  bluetoothUsageDescription: 
  macOSTargetOSVersion: 10.13.0
  switchNMETAOverride: 
  switchNetLibKey: 
  switchSocketMemoryPoolSize: 6144
  switchSocketAllocatorPoolSize: 128
  switchSocketConcurrencyLimit: 14
  switchScreenResolutionBehavior: 2
  switchUseCPUProfiler: 0
  switchEnableFileSystemTrace: 0
  switchLTOSetting: 0
  switchApplicationID: 0x01004b9000490000
  switchNSODependencies: 
  switchCompilerFlags: 
  switchTitleNames_0: 
  switchTitleNames_1: 
  switchTitleNames_2: 
  switchTitleNames_3: 
  switchTitleNames_4: 
  switchTitleNames_5: 
  switchTitleNames_6: 
  switchTitleNames_7: 
  switchTitleNames_8: 
  switchTitleNames_9: 
  switchTitleNames_10: 
  switchTitleNames_11: 
  switchTitleNames_12: 
  switchTitleNames_13: 
  switchTitleNames_14: 
  switchTitleNames_15: 
  switchPublisherNames_0: 
  switchPublisherNames_1: 
  switchPublisherNames_2: 
  switchPublisherNames_3: 
  switchPublisherNames_4: 
  switchPublisherNames_5: 
  switchPublisherNames_6: 
  switchPublisherNames_7: 
  switchPublisherNames_8: 
  switchPublisherNames_9: 
  switchPublisherNames_10: 
  switchPublisherNames_11: 
  switchPublisherNames_12: 
  switchPublisherNames_13: 
  switchPublisherNames_14: 
  switchPublisherNames_15: 
  switchIcons_0: {fileID: 0}
  switchIcons_1: {fileID: 0}
  switchIcons_2: {fileID: 0}
  switchIcons_3: {fileID: 0}
  switchIcons_4: {fileID: 0}
  switchIcons_5: {fileID: 0}
  switchIcons_6: {fileID: 0}
  switchIcons_7: {fileID: 0}
  switchIcons_8: {fileID: 0}
  switchIcons_9: {fileID: 0}
  switchIcons_10: {fileID: 0}
  switchIcons_11: {fileID: 0}
  switchIcons_12: {fileID: 0}
  switchIcons_13: {fileID: 0}
  switchIcons_14: {fileID: 0}
  switchIcons_15: {fileID: 0}
  switchSmallIcons_0: {fileID: 0}
  switchSmallIcons_1: {fileID: 0}
  switchSmallIcons_2: {fileID: 0}
  switchSmallIcons_3: {fileID: 0}
  switchSmallIcons_4: {fileID: 0}
  switchSmallIcons_5: {fileID: 0}
  switchSmallIcons_6: {fileID: 0}
  switchSmallIcons_7: {fileID: 0}
  switchSmallIcons_8: {fileID: 0}
  switchSmallIcons_9: {fileID: 0}
  switchSmallIcons_10: {fileID: 0}
  switchSmallIcons_11: {fileID: 0}
  switchSmallIcons_12: {fileID: 0}
  switchSmallIcons_13: {fileID: 0}
  switchSmallIcons_14: {fileID: 0}
  switchSmallIcons_15: {fileID: 0}
  switchManualHTML: 
  switchAccessibleURLs: 
  switchLegalInformation: 
  switchMainThreadStackSize: 1048576
  switchPresenceGroupId: 
  switchLogoHandling: 0
  switchReleaseVersion: 0
  switchDisplayVersion: 1.0.0
  switchStartupUserAccount: 0
  switchSupportedLanguagesMask: 0
  switchLogoType: 0
  switchApplicationErrorCodeCategory: 
  switchUserAccountSaveDataSize: 0
  switchUserAccountSaveDataJournalSize: 0
  switchApplicationAttribute: 0
  switchCardSpecSize: -1
  switchCardSpecClock: -1
  switchRatingsMask: 0
  switchRatingsInt_0: 0
  switchRatingsInt_1: 0
  switchRatingsInt_2: 0
  switchRatingsInt_3: 0
  switchRatingsInt_4: 0
  switchRatingsInt_5: 0
  switchRatingsInt_6: 0
  switchRatingsInt_7: 0
  switchRatingsInt_8: 0
  switchRatingsInt_9: 0
  switchRatingsInt_10: 0
  switchRatingsInt_11: 0
  switchRatingsInt_12: 0
  switchLocalCommunicationIds_0: 
  switchLocalCommunicationIds_1: 
  switchLocalCommunicationIds_2: 
  switchLocalCommunicationIds_3: 
  switchLocalCommunicationIds_4: 
  switchLocalCommunicationIds_5: 
  switchLocalCommunicationIds_6: 
  switchLocalCommunicationIds_7: 
  switchParentalControl: 0
  switchAllowsScreenshot: 1
  switchAllowsVideoCapturing: 1
  switchAllowsRuntimeAddOnContentInstall: 0
  switchDataLossConfirmation: 0
  switchUserAccountLockEnabled: 0
  switchSystemResourceMemory: 16777216
  switchSupportedNpadStyles: 22
  switchNativeFsCacheSize: 32
  switchIsHoldTypeHorizontal: 0
  switchSupportedNpadCount: 8
  switchEnableTouchScreen: 1
  switchSocketConfigEnabled: 0
  switchTcpInitialSendBufferSize: 32
  switchTcpInitialReceiveBufferSize: 64
  switchTcpAutoSendBufferSizeMax: 256
  switchTcpAutoReceiveBufferSizeMax: 256
  switchUdpSendBufferSize: 9
  switchUdpReceiveBufferSize: 42
  switchSocketBufferEfficiency: 4
  switchSocketInitializeEnabled: 1
  switchNetworkInterfaceManagerInitializeEnabled: 1
  switchUseNewStyleFilepaths: 0
  switchUseLegacyFmodPriorities: 1
  switchUseMicroSleepForYield: 1
  switchEnableRamDiskSupport: 0
  switchMicroSleepForYieldTime: 25
  switchRamDiskSpaceSize: 12
  ps4NPAgeRating: 12
  ps4NPTitleSecret: 
  ps4NPTrophyPackPath: 
  ps4ParentalLevel: 11
  ps4ContentID: ED1633-NPXX51362_00-0000000000000000
  ps4Category: 0
  ps4MasterVersion: 01.00
  ps4AppVersion: 01.00
  ps4AppType: 0
  ps4ParamSfxPath: 
  ps4VideoOutPixelFormat: 0
  ps4VideoOutInitialWidth: 1920
  ps4VideoOutBaseModeInitialWidth: 1920
  ps4VideoOutReprojectionRate: 60
  ps4PronunciationXMLPath: 
  ps4PronunciationSIGPath: 
  ps4BackgroundImagePath: 
  ps4StartupImagePath: 
  ps4StartupImagesFolder: 
  ps4IconImagesFolder: 
  ps4SaveDataImagePath: 
  ps4SdkOverride: 
  ps4BGMPath: 
  ps4ShareFilePath: 
  ps4ShareOverlayImagePath: 
  ps4PrivacyGuardImagePath: 
  ps4ExtraSceSysFile: 
  ps4NPtitleDatPath: 
  ps4RemotePlayKeyAssignment: -1
  ps4RemotePlayKeyMappingDir: 
  ps4PlayTogetherPlayerCount: 0
  ps4EnterButtonAssignment: 2
  ps4ApplicationParam1: 0
  ps4ApplicationParam2: 0
  ps4ApplicationParam3: 0
  ps4ApplicationParam4: 0
  ps4DownloadDataSize: 0
  ps4GarlicHeapSize: 2048
  ps4ProGarlicHeapSize: 2560
  playerPrefsMaxSize: 32768
  ps4Passcode: bi9UOuSpM2Tlh01vOzwvSikHFswuzleh
  ps4pnSessions: 1
  ps4pnPresence: 1
  ps4pnFriends: 1
  ps4pnGameCustomData: 1
  playerPrefsSupport: 0
  enableApplicationExit: 0
  resetTempFolder: 1
  restrictedAudioUsageRights: 0
  ps4UseResolutionFallback: 0
  ps4ReprojectionSupport: 0
  ps4UseAudio3dBackend: 0
  ps4UseLowGarlicFragmentationMode: 1
  ps4SocialScreenEnabled: 0
  ps4ScriptOptimizationLevel: 2
  ps4Audio3dVirtualSpeakerCount: 14
  ps4attribCpuUsage: 0
  ps4PatchPkgPath: 
  ps4PatchLatestPkgPath: 
  ps4PatchChangeinfoPath: 
  ps4PatchDayOne: 0
  ps4attribUserManagement: 0
  ps4attribMoveSupport: 0
  ps4attrib3DSupport: 0
  ps4attribShareSupport: 0
  ps4attribExclusiveVR: 0
  ps4disableAutoHideSplash: 0
  ps4videoRecordingFeaturesUsed: 0
  ps4contentSearchFeaturesUsed: 0
  ps4CompatibilityPS5: 0
  ps4AllowPS5Detection: 0
  ps4GPU800MHz: 1
  ps4attribEyeToEyeDistanceSettingVR: 0
  ps4IncludedModules: []
  ps4attribVROutputEnabled: 0
  monoEnv: 
  splashScreenBackgroundSourceLandscape: {fileID: 0}
  splashScreenBackgroundSourcePortrait: {fileID: 0}
  blurSplashScreenBackground: 1
  spritePackerPolicy: 
  webGLMemorySize: 32
  webGLExceptionSupport: 1
  webGLNameFilesAsHashes: 0
  webGLShowDiagnostics: 0
  webGLDataCaching: 1
  webGLDebugSymbols: 0
  webGLEmscriptenArgs: 
  webGLModulesDirectory: 
  webGLTemplate: APPLICATION:Default
  webGLAnalyzeBuildSize: 0
  webGLUseEmbeddedResources: 0
  webGLCompressionFormat: 0
  webGLWasmArithmeticExceptions: 0
  webGLLinkerTarget: 1
  webGLThreadsSupport: 0
  webGLDecompressionFallback: 0
  webGLInitialMemorySize: 32
  webGLMaximumMemorySize: 2048
  webGLMemoryGrowthMode: 2
  webGLMemoryLinearGrowthStep: 16
  webGLMemoryGeometricGrowthStep: 0.2
  webGLMemoryGeometricGrowthCap: 96
  webGLPowerPreference: 2
  scriptingDefineSymbols:
    Android: UNITY_POST_PROCESSING_STACK_V2;DEBUG_MODE
    CloudRendering: UNITY_POST_PROCESSING_STACK_V2
    EmbeddedLinux: UNITY_POST_PROCESSING_STACK_V2
    GameCoreXboxOne: UNITY_POST_PROCESSING_STACK_V2
    Lumin: UNITY_POST_PROCESSING_STACK_V2
    Nintendo Switch: UNITY_POST_PROCESSING_STACK_V2
    PS4: UNITY_POST_PROCESSING_STACK_V2
    PS5: UNITY_POST_PROCESSING_STACK_V2
    Stadia: UNITY_POST_PROCESSING_STACK_V2
    Standalone: UNITY_POST_PROCESSING_STACK_V2
    WebGL: UNITY_POST_PROCESSING_STACK_V2
    Windows Store Apps: UNITY_POST_PROCESSING_STACK_V2
    XboxOne: UNITY_POST_PROCESSING_STACK_V2
    tvOS: UNITY_POST_PROCESSING_STACK_V2
  additionalCompilerArguments: {}
  platformArchitecture: {}
  scriptingBackend:
    Android: 1
  il2cppCompilerConfiguration: {}
  il2cppCodeGeneration: {}
  managedStrippingLevel:
    Android: 1
    EmbeddedLinux: 1
    GameCoreScarlett: 1
    GameCoreXboxOne: 1
    Nintendo Switch: 1
    PS4: 1
    PS5: 1
    QNX: 1
    Stadia: 1
    VisionOS: 1
    WebGL: 1
    Windows Store Apps: 1
    XboxOne: 1
    iPhone: 1
    tvOS: 1
  incrementalIl2cppBuild: {}
  suppressCommonWarnings: 1
  allowUnsafeCode: 0
  useDeterministicCompilation: 1
  additionalIl2CppArgs: 
  scriptingRuntimeVersion: 1
  gcIncremental: 1
  gcWBarrierValidation: 0
  apiCompatibilityLevelPerPlatform: {}
  m_RenderingPath: 1
  m_MobileRenderingPath: 1
  metroPackageName: 2D_BuiltInRenderer
  metroPackageVersion: 
  metroCertificatePath: 
  metroCertificatePassword: 
  metroCertificateSubject: 
  metroCertificateIssuer: 
  metroCertificateNotAfter: 0000000000000000
  metroApplicationDescription: 2D_BuiltInRenderer
  wsaImages: {}
  metroTileShortName: 
  metroTileShowName: 0
  metroMediumTileShowName: 0
  metroLargeTileShowName: 0
  metroWideTileShowName: 0
  metroSupportStreamingInstall: 0
  metroLastRequiredScene: 0
  metroDefaultTileSize: 1
  metroTileForegroundText: 2
  metroTileBackgroundColor: {r: 0.13333334, g: 0.17254902, b: 0.21568628, a: 0}
  metroSplashScreenBackgroundColor: {r: 0.12941177, g: 0.17254902, b: 0.21568628, a: 1}
  metroSplashScreenUseBackgroundColor: 0
  platformCapabilities: {}
  metroTargetDeviceFamilies: {}
  metroFTAName: 
  metroFTAFileTypes: []
  metroProtocolName: 
  vcxProjDefaultLanguage: 
  XboxOneProductId: 
  XboxOneUpdateKey: 
  XboxOneSandboxId: 
  XboxOneContentId: 
  XboxOneTitleId: 
  XboxOneSCId: 
  XboxOneGameOsOverridePath: 
  XboxOnePackagingOverridePath: 
  XboxOneAppManifestOverridePath: 
  XboxOneVersion: 1.0.0.0
  XboxOnePackageEncryption: 0
  XboxOnePackageUpdateGranularity: 2
  XboxOneDescription: 
  XboxOneLanguage:
  - enus
  XboxOneCapability: []
  XboxOneGameRating: {}
  XboxOneIsContentPackage: 0
  XboxOneEnhancedXboxCompatibilityMode: 0
  XboxOneEnableGPUVariability: 1
  XboxOneSockets: {}
  XboxOneSplashScreen: {fileID: 0}
  XboxOneAllowedProductIds: []
  XboxOnePersistentLocalStorageSize: 0
  XboxOneXTitleMemory: 8
  XboxOneOverrideIdentityName: 
  XboxOneOverrideIdentityPublisher: 
  vrEditorSettings: {}
  cloudServicesEnabled: {}
  luminIcon:
    m_Name: 
    m_ModelFolderPath: 
    m_PortalFolderPath: 
  luminCert:
    m_CertPath: 
    m_SignPackage: 1
  luminIsChannelApp: 0
  luminVersion:
    m_VersionCode: 1
    m_VersionName: 
  hmiPlayerDataPath: 
  hmiForceSRGBBlit: 1
  embeddedLinuxEnableGamepadInput: 1
  hmiLogStartupTiming: 0
  hmiCpuConfiguration: 
  apiCompatibilityLevel: 6
  activeInputHandler: 1
  windowsGamepadBackendHint: 0
  cloudProjectId: 
  framebufferDepthMemorylessMode: 0
  qualitySettingsNames: []
  projectName: 
  organizationId: 
  cloudEnabled: 0
  legacyClampBlendShapeWeights: 0
  hmiLoadingImage: {fileID: 0}
  platformRequiresReadableAssets: 0
  virtualTexturingSupportEnabled: 0
  insecureHttpOption: 0<|MERGE_RESOLUTION|>--- conflicted
+++ resolved
@@ -141,11 +141,7 @@
   loadStoreDebugModeEnabled: 0
   visionOSBundleVersion: 1.0
   tvOSBundleVersion: 1.0
-<<<<<<< HEAD
-  bundleVersion: 1.1.0-alpha
-=======
   bundleVersion: 1.0.5-pre-alpha
->>>>>>> e12ff22e
   preloadedAssets:
   - {fileID: 11400000, guid: 36bd00edb97d5764c9e2bf1b24d1a9e7, type: 2}
   metroInputSource: 0
