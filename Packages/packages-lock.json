{
  "dependencies": {
    "com.coffee.softmask-for-ugui": {
      "version": "https://github.com/mob-sakai/SoftMaskForUGUI.git",
      "depth": 0,
      "source": "git",
      "dependencies": {},
      "hash": "b870d64b5704a764fd03aaccb11f2dbe652b1756"
    },
    "com.google.external-dependency-manager": {
      "version": "file:../GooglePackages/com.google.external-dependency-manager-1.2.175.tgz",
      "depth": 0,
      "source": "local-tarball",
      "dependencies": {}
    },
    "com.google.firebase.analytics": {
      "version": "file:../GooglePackages/com.google.firebase.analytics-10.3.0.tgz",
      "depth": 0,
      "source": "local-tarball",
      "dependencies": {
        "com.google.firebase.app": "10.3.0"
      }
    },
    "com.google.firebase.app": {
      "version": "file:../GooglePackages/com.google.firebase.app-10.3.0.tgz",
      "depth": 0,
      "source": "local-tarball",
      "dependencies": {
        "com.google.external-dependency-manager": "1.2.175"
      }
    },
    "com.google.firebase.crashlytics": {
      "version": "file:../GooglePackages/com.google.firebase.crashlytics-10.3.0.tgz",
      "depth": 0,
      "source": "local-tarball",
      "dependencies": {
        "com.google.firebase.app": "10.3.0"
      }
    },
    "com.unity.2d.animation": {
      "version": "9.1.0",
      "depth": 0,
      "source": "registry",
      "dependencies": {
        "com.unity.2d.common": "8.0.2",
        "com.unity.2d.sprite": "1.0.0",
        "com.unity.collections": "1.1.0",
        "com.unity.modules.animation": "1.0.0",
        "com.unity.modules.uielements": "1.0.0"
      },
      "url": "https://packages.unity.com"
    },
    "com.unity.2d.common": {
      "version": "8.0.2",
      "depth": 1,
      "source": "registry",
      "dependencies": {
        "com.unity.2d.sprite": "1.0.0",
        "com.unity.mathematics": "1.1.0",
        "com.unity.modules.uielements": "1.0.0",
        "com.unity.modules.animation": "1.0.0",
        "com.unity.burst": "1.7.3"
      },
      "url": "https://packages.unity.com"
    },
    "com.unity.2d.pixel-perfect": {
      "version": "5.0.3",
      "depth": 0,
      "source": "registry",
      "dependencies": {},
      "url": "https://packages.unity.com"
    },
    "com.unity.2d.psdimporter": {
      "version": "8.0.4",
      "depth": 0,
      "source": "registry",
      "dependencies": {
        "com.unity.2d.animation": "9.1.0",
        "com.unity.2d.common": "8.0.2",
        "com.unity.2d.sprite": "1.0.0"
      },
      "url": "https://packages.unity.com"
    },
    "com.unity.2d.sprite": {
      "version": "1.0.0",
      "depth": 0,
      "source": "builtin",
      "dependencies": {}
    },
    "com.unity.2d.spriteshape": {
      "version": "9.0.2",
      "depth": 0,
      "source": "registry",
      "dependencies": {
        "com.unity.mathematics": "1.1.0",
        "com.unity.2d.common": "8.0.1",
        "com.unity.modules.physics2d": "1.0.0"
      },
      "url": "https://packages.unity.com"
    },
    "com.unity.2d.tilemap": {
      "version": "1.0.0",
      "depth": 0,
      "source": "builtin",
      "dependencies": {
        "com.unity.modules.tilemap": "1.0.0",
        "com.unity.modules.uielements": "1.0.0"
      }
    },
    "com.unity.addressables": {
      "version": "1.21.20",
      "depth": 0,
      "source": "registry",
      "dependencies": {
        "com.unity.scriptablebuildpipeline": "1.21.22",
        "com.unity.modules.assetbundle": "1.0.0",
        "com.unity.modules.imageconversion": "1.0.0",
        "com.unity.modules.jsonserialize": "1.0.0",
        "com.unity.modules.unitywebrequest": "1.0.0",
        "com.unity.modules.unitywebrequestassetbundle": "1.0.0"
      },
      "url": "https://packages.unity.com"
    },
    "com.unity.ai.navigation": {
      "version": "1.1.5",
      "depth": 0,
      "source": "registry",
      "dependencies": {
        "com.unity.modules.ai": "1.0.0"
      },
      "url": "https://packages.unity.com"
    },
    "com.unity.burst": {
<<<<<<< HEAD
      "version": "1.8.12",
=======
      "version": "1.8.13",
>>>>>>> e12ff22e
      "depth": 0,
      "source": "registry",
      "dependencies": {
        "com.unity.mathematics": "1.2.1",
        "com.unity.modules.jsonserialize": "1.0.0"
      },
      "url": "https://packages.unity.com"
    },
    "com.unity.cinemachine": {
      "version": "2.9.7",
      "depth": 0,
      "source": "registry",
      "dependencies": {
        "com.unity.test-framework": "1.1.31"
      },
      "url": "https://packages.unity.com"
    },
    "com.unity.collab-proxy": {
      "version": "2.2.0",
      "depth": 0,
      "source": "registry",
      "dependencies": {},
      "url": "https://packages.unity.com"
    },
    "com.unity.collections": {
      "version": "2.1.4",
      "depth": 0,
      "source": "registry",
      "dependencies": {
        "com.unity.burst": "1.8.4",
        "com.unity.modules.unityanalytics": "1.0.0",
        "com.unity.nuget.mono-cecil": "1.11.4"
      },
      "url": "https://packages.unity.com"
    },
    "com.unity.ext.nunit": {
      "version": "2.0.3",
      "depth": 1,
      "source": "registry",
      "dependencies": {},
      "url": "https://packages.unity.com"
    },
    "com.unity.ide.visualstudio": {
      "version": "2.0.22",
      "depth": 0,
      "source": "registry",
      "dependencies": {
        "com.unity.test-framework": "1.1.9"
      },
      "url": "https://packages.unity.com"
    },
    "com.unity.ide.vscode": {
      "version": "1.2.5",
      "depth": 0,
      "source": "registry",
      "dependencies": {},
      "url": "https://packages.unity.com"
    },
    "com.unity.inputsystem": {
      "version": "1.7.0",
      "depth": 0,
      "source": "registry",
      "dependencies": {
        "com.unity.modules.uielements": "1.0.0"
      },
      "url": "https://packages.unity.com"
    },
    "com.unity.localization": {
      "version": "1.4.5",
      "depth": 0,
      "source": "registry",
      "dependencies": {
        "com.unity.addressables": "1.21.8",
        "com.unity.nuget.newtonsoft-json": "3.0.2"
      },
      "url": "https://packages.unity.com"
    },
    "com.unity.mathematics": {
      "version": "1.2.6",
      "depth": 1,
      "source": "registry",
      "dependencies": {},
      "url": "https://packages.unity.com"
    },
    "com.unity.mobile.android-logcat": {
      "version": "1.4.1",
      "depth": 0,
      "source": "registry",
      "dependencies": {},
      "url": "https://packages.unity.com"
    },
    "com.unity.mobile.notifications": {
      "version": "2.3.2",
      "depth": 0,
      "source": "registry",
      "dependencies": {
        "com.unity.modules.androidjni": "1.0.0"
      },
      "url": "https://packages.unity.com"
    },
    "com.unity.nuget.mono-cecil": {
      "version": "1.11.4",
      "depth": 1,
      "source": "registry",
      "dependencies": {},
      "url": "https://packages.unity.com"
    },
    "com.unity.nuget.newtonsoft-json": {
      "version": "3.2.1",
      "depth": 1,
      "source": "registry",
      "dependencies": {},
      "url": "https://packages.unity.com"
    },
    "com.unity.recorder": {
      "version": "4.0.2",
      "depth": 0,
      "source": "registry",
      "dependencies": {
        "com.unity.timeline": "1.0.0"
      },
      "url": "https://packages.unity.com"
    },
    "com.unity.scriptablebuildpipeline": {
      "version": "1.21.22",
      "depth": 1,
      "source": "registry",
      "dependencies": {},
      "url": "https://packages.unity.com"
    },
    "com.unity.test-framework": {
      "version": "1.3.0",
      "depth": 0,
      "source": "registry",
      "dependencies": {
        "com.unity.ext.nunit": "2.0.3",
        "com.unity.modules.imgui": "1.0.0",
        "com.unity.modules.jsonserialize": "1.0.0"
      },
      "url": "https://packages.unity.com"
    },
    "com.unity.textmeshpro": {
      "version": "3.0.8",
      "depth": 0,
      "source": "registry",
      "dependencies": {
        "com.unity.ugui": "1.0.0"
      },
      "url": "https://packages.unity.com"
    },
    "com.unity.timeline": {
      "version": "1.7.6",
      "depth": 1,
      "source": "registry",
      "dependencies": {
        "com.unity.modules.director": "1.0.0",
        "com.unity.modules.animation": "1.0.0",
        "com.unity.modules.audio": "1.0.0",
        "com.unity.modules.particlesystem": "1.0.0"
      },
      "url": "https://packages.unity.com"
    },
    "com.unity.ugui": {
      "version": "1.0.0",
      "depth": 0,
      "source": "builtin",
      "dependencies": {
        "com.unity.modules.ui": "1.0.0",
        "com.unity.modules.imgui": "1.0.0"
      }
    },
    "com.unity.modules.ai": {
      "version": "1.0.0",
      "depth": 0,
      "source": "builtin",
      "dependencies": {}
    },
    "com.unity.modules.androidjni": {
      "version": "1.0.0",
      "depth": 0,
      "source": "builtin",
      "dependencies": {}
    },
    "com.unity.modules.animation": {
      "version": "1.0.0",
      "depth": 0,
      "source": "builtin",
      "dependencies": {}
    },
    "com.unity.modules.assetbundle": {
      "version": "1.0.0",
      "depth": 0,
      "source": "builtin",
      "dependencies": {}
    },
    "com.unity.modules.audio": {
      "version": "1.0.0",
      "depth": 0,
      "source": "builtin",
      "dependencies": {}
    },
    "com.unity.modules.cloth": {
      "version": "1.0.0",
      "depth": 0,
      "source": "builtin",
      "dependencies": {
        "com.unity.modules.physics": "1.0.0"
      }
    },
    "com.unity.modules.director": {
      "version": "1.0.0",
      "depth": 0,
      "source": "builtin",
      "dependencies": {
        "com.unity.modules.audio": "1.0.0",
        "com.unity.modules.animation": "1.0.0"
      }
    },
    "com.unity.modules.imageconversion": {
      "version": "1.0.0",
      "depth": 0,
      "source": "builtin",
      "dependencies": {}
    },
    "com.unity.modules.imgui": {
      "version": "1.0.0",
      "depth": 0,
      "source": "builtin",
      "dependencies": {}
    },
    "com.unity.modules.jsonserialize": {
      "version": "1.0.0",
      "depth": 0,
      "source": "builtin",
      "dependencies": {}
    },
    "com.unity.modules.particlesystem": {
      "version": "1.0.0",
      "depth": 0,
      "source": "builtin",
      "dependencies": {}
    },
    "com.unity.modules.physics": {
      "version": "1.0.0",
      "depth": 0,
      "source": "builtin",
      "dependencies": {}
    },
    "com.unity.modules.physics2d": {
      "version": "1.0.0",
      "depth": 0,
      "source": "builtin",
      "dependencies": {}
    },
    "com.unity.modules.screencapture": {
      "version": "1.0.0",
      "depth": 0,
      "source": "builtin",
      "dependencies": {
        "com.unity.modules.imageconversion": "1.0.0"
      }
    },
    "com.unity.modules.subsystems": {
      "version": "1.0.0",
      "depth": 1,
      "source": "builtin",
      "dependencies": {
        "com.unity.modules.jsonserialize": "1.0.0"
      }
    },
    "com.unity.modules.terrain": {
      "version": "1.0.0",
      "depth": 0,
      "source": "builtin",
      "dependencies": {}
    },
    "com.unity.modules.terrainphysics": {
      "version": "1.0.0",
      "depth": 0,
      "source": "builtin",
      "dependencies": {
        "com.unity.modules.physics": "1.0.0",
        "com.unity.modules.terrain": "1.0.0"
      }
    },
    "com.unity.modules.tilemap": {
      "version": "1.0.0",
      "depth": 0,
      "source": "builtin",
      "dependencies": {
        "com.unity.modules.physics2d": "1.0.0"
      }
    },
    "com.unity.modules.ui": {
      "version": "1.0.0",
      "depth": 0,
      "source": "builtin",
      "dependencies": {}
    },
    "com.unity.modules.uielements": {
      "version": "1.0.0",
      "depth": 0,
      "source": "builtin",
      "dependencies": {
        "com.unity.modules.ui": "1.0.0",
        "com.unity.modules.imgui": "1.0.0",
        "com.unity.modules.jsonserialize": "1.0.0"
      }
    },
    "com.unity.modules.umbra": {
      "version": "1.0.0",
      "depth": 0,
      "source": "builtin",
      "dependencies": {}
    },
    "com.unity.modules.unityanalytics": {
      "version": "1.0.0",
      "depth": 0,
      "source": "builtin",
      "dependencies": {
        "com.unity.modules.unitywebrequest": "1.0.0",
        "com.unity.modules.jsonserialize": "1.0.0"
      }
    },
    "com.unity.modules.unitywebrequest": {
      "version": "1.0.0",
      "depth": 0,
      "source": "builtin",
      "dependencies": {}
    },
    "com.unity.modules.unitywebrequestassetbundle": {
      "version": "1.0.0",
      "depth": 0,
      "source": "builtin",
      "dependencies": {
        "com.unity.modules.assetbundle": "1.0.0",
        "com.unity.modules.unitywebrequest": "1.0.0"
      }
    },
    "com.unity.modules.unitywebrequestaudio": {
      "version": "1.0.0",
      "depth": 0,
      "source": "builtin",
      "dependencies": {
        "com.unity.modules.unitywebrequest": "1.0.0",
        "com.unity.modules.audio": "1.0.0"
      }
    },
    "com.unity.modules.unitywebrequesttexture": {
      "version": "1.0.0",
      "depth": 0,
      "source": "builtin",
      "dependencies": {
        "com.unity.modules.unitywebrequest": "1.0.0",
        "com.unity.modules.imageconversion": "1.0.0"
      }
    },
    "com.unity.modules.unitywebrequestwww": {
      "version": "1.0.0",
      "depth": 0,
      "source": "builtin",
      "dependencies": {
        "com.unity.modules.unitywebrequest": "1.0.0",
        "com.unity.modules.unitywebrequestassetbundle": "1.0.0",
        "com.unity.modules.unitywebrequestaudio": "1.0.0",
        "com.unity.modules.audio": "1.0.0",
        "com.unity.modules.assetbundle": "1.0.0",
        "com.unity.modules.imageconversion": "1.0.0"
      }
    },
    "com.unity.modules.vehicles": {
      "version": "1.0.0",
      "depth": 0,
      "source": "builtin",
      "dependencies": {
        "com.unity.modules.physics": "1.0.0"
      }
    },
    "com.unity.modules.video": {
      "version": "1.0.0",
      "depth": 0,
      "source": "builtin",
      "dependencies": {
        "com.unity.modules.audio": "1.0.0",
        "com.unity.modules.ui": "1.0.0",
        "com.unity.modules.unitywebrequest": "1.0.0"
      }
    },
    "com.unity.modules.vr": {
      "version": "1.0.0",
      "depth": 0,
      "source": "builtin",
      "dependencies": {
        "com.unity.modules.jsonserialize": "1.0.0",
        "com.unity.modules.physics": "1.0.0",
        "com.unity.modules.xr": "1.0.0"
      }
    },
    "com.unity.modules.wind": {
      "version": "1.0.0",
      "depth": 0,
      "source": "builtin",
      "dependencies": {}
    },
    "com.unity.modules.xr": {
      "version": "1.0.0",
      "depth": 0,
      "source": "builtin",
      "dependencies": {
        "com.unity.modules.physics": "1.0.0",
        "com.unity.modules.jsonserialize": "1.0.0",
        "com.unity.modules.subsystems": "1.0.0"
      }
    }
  }
}<|MERGE_RESOLUTION|>--- conflicted
+++ resolved
@@ -131,11 +131,7 @@
       "url": "https://packages.unity.com"
     },
     "com.unity.burst": {
-<<<<<<< HEAD
-      "version": "1.8.12",
-=======
       "version": "1.8.13",
->>>>>>> e12ff22e
       "depth": 0,
       "source": "registry",
       "dependencies": {
